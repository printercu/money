--- conflicted
+++ resolved
@@ -104,43 +104,11 @@
       #   bank.exchange_with(c2, "USD") #=> #<Money fractional:8031 currency:USD>
       def exchange_with(from, to_currency, round_mode = nil, &block)
         to_currency = Currency.wrap(to_currency)
-<<<<<<< HEAD
         return from if from.currency == to_currency
         rate = get_rate(from.currency, to_currency)
         unless rate
           raise UnknownRate, "No conversion rate known for " \
             "'#{from.currency}' -> '#{to_currency}'"
-=======
-        if from.currency == to_currency
-          from
-        else
-          if rate = get_rate(from.currency, to_currency)
-            fractional = calculate_fractional(from, to_currency)
-            from.class.new(
-              exchange(fractional, rate, &block), to_currency
-            )
-          else
-            raise UnknownRate, "No conversion rate known for '#{from.currency.iso_code}' -> '#{to_currency}'"
-          end
-        end
-      end
-
-      def calculate_fractional(from, to_currency)
-        BigDecimal.new(from.fractional.to_s) / (
-          BigDecimal.new(from.currency.subunit_to_unit.to_s) /
-          BigDecimal.new(to_currency.subunit_to_unit.to_s)
-        )
-      end
-
-      def exchange(fractional, rate, &block)
-        ex = fractional * BigDecimal.new(rate.to_s)
-        if block_given?
-          yield ex
-        elsif @rounding_method
-          @rounding_method.call(ex)
-        else
-          ex
->>>>>>> f7a4d5a0
         end
         rate = BigDecimal.new(rate.to_s) unless rate.is_a?(BigDecimal)
         new_amount = round(from.to_d * rate, to_currency, round_mode, &block)
